# Blockscout MCP Server

## Project Structure

```text
mcp-server/
├── blockscout_mcp_server/      # Main Python package for the server
│   ├── __init__.py             # Makes the directory a Python package
│   ├── __main__.py             # Entry point for `python -m blockscout_mcp_server`
│   ├── server.py               # Core server logic: FastMCP instance, tool registration, CLI
│   ├── config.py               # Configuration management (e.g., API keys, timeouts, cache settings)
│   ├── constants.py            # Centralized constants used throughout the application
│   └── tools/                  # Sub-package for tool implementations
│       ├── __init__.py         # Initializes the tools sub-package
│       ├── common.py           # Shared utilities for tools (e.g., HTTP client, chain resolution, progress reporting)
│       ├── get_instructions.py # Implements the __get_instructions__ tool
│       ├── ens_tools.py        # Implements ENS-related tools
│       ├── search_tools.py     # Implements search-related tools (e.g., lookup_token_by_symbol)
│       ├── contract_tools.py   # Implements contract-related tools (e.g., get_contract_abi)
│       ├── address_tools.py    # Implements address-related tools (e.g., get_address_info, get_tokens_by_address, get_address_logs)
│       ├── block_tools.py      # Implements block-related tools (e.g., get_latest_block, get_block_info)
│       ├── transaction_tools.py# Implements transaction-related tools (e.g., get_transactions_by_address, get_transaction_info)
│       └── chains_tools.py     # Implements chain-related tools (e.g., get_chains_list)
├── tests/                      # Test suite for all MCP tools
│   ├── integration/            # Integration tests that make real network calls
│   │   ├── __init__.py         # Marks integration as a sub-package
│   │   ├── test_address_tools_integration.py   # Tool-level integration tests for address tools
│   │   ├── test_block_tools_integration.py     # Tool-level integration tests for block tools
│   │   ├── test_chains_tools_integration.py    # Tool-level integration tests for chains tools
│   │   ├── test_common_helpers.py              # Helper-level integration tests for API helpers
│   │   ├── test_contract_tools_integration.py  # Tool-level integration tests for contract tools
│   │   ├── test_ens_tools_integration.py       # Tool-level integration tests for ENS tools
│   │   ├── test_search_tools_integration.py    # Tool-level integration tests for search tools
│   │   └── test_transaction_tools_integration.py # Tool-level integration tests for transaction tools
│   └── tools/                  # Unit test modules for each tool implementation
│       ├── test_common.py            # Tests for shared utility functions
│       ├── test_address_tools.py     # Tests for address-related tools (get_address_info, get_tokens_by_address)
│       ├── test_address_tools_2.py   # Extended tests for nft_tokens_by_address
│       ├── test_address_logs.py      # Tests for get_address_logs
│       ├── test_block_tools.py       # Tests for block-related tools (get_latest_block, get_block_info)
│       ├── test_chains_tools.py      # Tests for chain-related tools (get_chains_list)
│       ├── test_contract_tools.py    # Tests for contract-related tools (get_contract_abi)
│       ├── test_ens_tools.py         # Tests for ENS-related tools (get_address_by_ens_name)
│       ├── test_get_instructions.py  # Tests for instruction tool (__get_instructions__)
│       ├── test_search_tools.py      # Tests for search-related tools (lookup_token_by_symbol)
│       ├── test_transaction_tools.py # Tests for transaction tools (get_transactions_by_address, transaction_summary)
│       └── test_transaction_tools_2.py # Extended tests for transaction tools (get_transaction_info, get_transaction_logs)
├── Dockerfile                  # For building the Docker image
├── pytest.ini                  # Pytest configuration (excludes integration tests by default)
├── README.md                   # Project overview, setup, and usage instructions
├── SPEC.md                     # Technical specification and architecture documentation
├── TESTING.md                  # Testing instructions for HTTP mode with curl commands
├── pyproject.toml              # Project metadata and dependencies (PEP 517/518)
└── .env.example                # Example environment variables
```

## Overview of Components

1. **`mcp-server/` (Root Directory)**
    * **`README.md`**:
        * Provides a comprehensive overview of the project.
        * Includes detailed instructions for local setup (installing dependencies, setting environment variables) and running the server.
        * Contains instructions for building and running the server using Docker.
        * Lists all available tools and their functionalities.
    * **`SPEC.md`**:
        * Contains technical specifications and detailed architecture documentation.
        * Outlines the system design, components interaction, and data flow.
        * Describes key architectural decisions and their rationales.
    * **`TESTING.md`**:
        * Provides comprehensive instructions for testing the MCP server locally using HTTP mode.
        * Contains curl command examples for testing all major tools and functionality.
        * Serves as a practical guide for developers to understand and test the server's capabilities.
    * **`pyproject.toml`**:
        * Manages project metadata (name, version, authors, etc.).
        * Lists project dependencies, which will include:
            * `mcp[cli]`: The Model Context Protocol SDK for Python with CLI support.
            * `httpx`: For making asynchronous HTTP requests to Blockscout APIs.
            * `pydantic`: For data validation and settings management (used by `mcp` and `config.py`).
            * `pydantic-settings`: For loading configuration from environment variables.
            * `anyio`: For async task management and progress reporting.
            * `uvicorn`: For HTTP Streamable mode ASGI server.
            * `typer`: For CLI argument parsing (included in `mcp[cli]`).
        * Lists optional test dependencies:
            * `pytest`: Main testing framework for unit tests.
            * `pytest-asyncio`: Support for async test functions.
            * `pytest-cov`: For code coverage reporting.
        * Configures the build system (e.g., Hatchling).
    * **`Dockerfile`**:
        * Defines the steps to create a Docker image for the MCP server.
        * Specifies the base Python image.
        * Copies the application code into the image.
        * Installs Python dependencies listed in `pyproject.toml`.
        * Sets up necessary environment variables (can be overridden at runtime).
        * Defines the `CMD` to run the MCP server in stdio mode by default (`python -m blockscout_mcp_server`).
    * **`.env.example`**:
        * Provides a template for users to create their own `.env` file for local development.
        * Lists all required environment variables, such as:
            * `BLOCKSCOUT_BS_API_KEY`: API key for Blockscout API access (if required).
            * `BLOCKSCOUT_BS_TIMEOUT`: Timeout for Blockscout API requests.
            * `BLOCKSCOUT_BENS_URL`: Base URL for the BENS (Blockscout ENS) API.
            * `BLOCKSCOUT_BENS_TIMEOUT`: Timeout for BENS API requests.
            * `BLOCKSCOUT_CHAINSCOUT_URL`: URL for the Chainscout API (for chain resolution).
            * `BLOCKSCOUT_CHAINSCOUT_TIMEOUT`: Timeout for Chainscout API requests.
            * `BLOCKSCOUT_CHAIN_CACHE_TTL_SECONDS`: Time-to-live for chain resolution cache.
            * `BLOCKSCOUT_PROGRESS_INTERVAL_SECONDS`: Interval for periodic progress updates in long-running operations.

2. **`tests/` (Test Suite)**
    * This directory contains the complete test suite for the project, divided into two categories:
    * **`tests/tools/`**: Contains the comprehensive **unit test** suite. All external API calls are mocked, allowing these tests to run quickly and offline. It includes tests for each tool module and for shared utilities in `test_common.py`.
        * Each test file corresponds to a tool module and provides comprehensive test coverage:
            * **Success scenarios**: Testing normal operation with valid inputs and API responses.
            * **Error handling**: Testing API errors, chain lookup failures, timeout errors, and invalid responses.
            * **Edge cases**: Testing empty responses, missing fields, malformed data, and boundary conditions.
            * **Progress tracking**: Verifying correct MCP progress reporting behavior for all tools.
            * **Parameter validation**: Testing optional parameters, pagination, and parameter combinations.
        * Uses `pytest` and `pytest-asyncio` for async testing with comprehensive mocking strategies.
        * All tests maintain full isolation using `unittest.mock.patch` to mock external API calls.
        * Test execution completes in under 1 second with 67 total test cases across 10 test modules.
        * Provides 100% coverage of all 16 MCP tool functions with multiple test scenarios each.
    * **`tests/integration/`**: Contains the **integration test** suite. These tests make real network calls and are divided into two categories:
        * **Helper-level tests** in `test_common_helpers.py` verify basic connectivity and API availability.
        * **Tool-level tests** in `test_*_integration.py` validate that our tools extract and structure data correctly from live responses.
      All integration tests are marked with `@pytest.mark.integration` and are excluded from the default test run.

3. **`blockscout_mcp_server/` (Main Python Package)**
    * **`__init__.py`**: Standard file to mark the directory as a Python package.
    * **`__main__.py`**:
        * Serves as the entry point when the package is run as a script (`python -m blockscout_mcp_server`).
        * Imports the main execution function (e.g., `run_server()`) from `server.py` and calls it.
    * **`server.py`**:
        * The heart of the MCP server.
        * Initializes a `FastMCP` instance using constants from `constants.py`.
        * Imports all tool functions from the modules in the `tools/` sub-package.
        * Registers each tool with the `FastMCP` instance using the `@mcp.tool()` decorator. This includes:
            * Tool name (if different from the function name).
            * Tool description (from the function's docstring or explicitly provided).
            * Argument type hints and descriptions (using `typing.Annotated` and `pydantic.Field` for descriptions), which `FastMCP` uses to generate the input schema.
        * Implements CLI argument parsing using `typer` with support for:
            * `--http`: Enable HTTP Streamable mode
            * `--http-host`: Host for HTTP server (default: 127.0.0.1)
            * `--http-port`: Port for HTTP server (default: 8000)
        * Defines `run_server_cli()` function that:
            * Parses CLI arguments and determines the mode (stdio or HTTP)
            * For stdio mode: calls `mcp.run()` for stdin/stdout communication
            * For HTTP mode: configures stateless HTTP with JSON responses and runs uvicorn server
    * **`config.py`**:
        * Defines a Pydantic `BaseSettings` class to manage server configuration.
        * Loads configuration values (e.g., API keys, timeouts, cache settings) from environment variables.
        * Provides a singleton configuration object that can be imported and used by other modules, especially by `tools/common.py` for API calls.
    * **`constants.py`**:
        * Defines centralized constants used throughout the application.
        * Contains server instructions and other configuration strings.
        * Ensures consistency between different parts of the application.
        * Used by both server.py and tools like get_instructions.py to maintain a single source of truth.
    * **`tools/` (Sub-package for Tool Implementations)**
        * **`__init__.py`**: Marks `tools` as a sub-package. May re-export tool functions for easier import into `server.py`.
        * **`common.py`**:
            * Contains shared utility functions for all tool modules.
            * Implements chain resolution and caching mechanism with `get_blockscout_base_url` function.
            * Implements helper functions (`encode_cursor`, `decode_cursor`) and a custom exception (`InvalidCursorError`) for handling opaque pagination cursors.
            * Contains asynchronous HTTP client functions for different API endpoints:
                * `make_blockscout_request`: Takes base_url (resolved from chain_id), API path, and parameters for Blockscout API calls.
                * `make_bens_request`: For BENS API calls.
                * `make_chainscout_request`: For Chainscout API calls.
            * These functions handle:
                * API key inclusion
                * Common HTTP error patterns
                * URL construction
                * Response parsing
        * **Individual Tool Modules** (e.g., `ens_tools.py`, `transaction_tools.py`):
            * Each file will group logically related tools.
            * Each tool will be implemented as an `async` Python function.
            * For Blockscout API tools, functions take `chain_id` as the first parameter followed by other arguments and a `ctx: Context` parameter for progress tracking.
            * For fixed endpoint tools (like BENS), functions take only the required operation-specific parameters plus the `ctx: Context` parameter.
            * Argument descriptions are provided using `typing.Annotated[str, Field(description="...")]`.
            * The function's docstring serves as the tool's description for `FastMCP`.
            * All tools support MCP progress notifications and generate corresponding log messages, reporting progress at key steps (chain resolution, API calls, etc.).
            * Inside each Blockscout API tool function:
                1. It uses `get_blockscout_base_url(chain_id)` to dynamically resolve the appropriate Blockscout instance URL.
                2. It calls `make_blockscout_request` with the resolved base URL, API path, and query parameters.
                3. It processes the JSON response from Blockscout.
                4. It transforms this response into the desired output format.
            * Examples:
                * `get_instructions.py`: Implements `__get_instructions__`, returning a pre-defined multi-line string with instructions and popular chain IDs.
                * `chains_tools.py`: Implements `get_chains_list`, returning a formatted list of blockchain chains with their IDs.
                * `ens_tools.py`: Implements `get_address_by_ens_name` (fixed BENS endpoint, no chain_id).
                * `search_tools.py`: Implements `lookup_token_by_symbol(chain_id, symbol)`.
                * `contract_tools.py`: Implements `get_contract_abi(chain_id, address)`.
                * `address_tools.py`: Implements `get_address_info(chain_id, address)` (includes public tags), `get_tokens_by_address(chain_id, address, cursor=None)`, `nft_tokens_by_address(chain_id, address, cursor=None)`, `get_address_logs(chain_id, address, cursor=None)` with robust, cursor-based pagination.
                * `block_tools.py`: Implements `get_block_info(chain_id, number_or_hash, include_transactions=False)`, `get_latest_block(chain_id)`.
<<<<<<< HEAD
                * `transaction_tools.py`: Implements `get_transactions_by_address(chain_id, address, ...)`, `transaction_summary(chain_id, hash)`, `get_transaction_logs(chain_id, hash, cursor=None)`, etc.
=======
                * `transaction_tools.py`: Implements `get_transactions_by_address(chain_id, address, ...)`, `get_transaction_info(chain_id, hash, include_raw_input=False)`, etc.
>>>>>>> 57925dd7
<|MERGE_RESOLUTION|>--- conflicted
+++ resolved
@@ -188,8 +188,4 @@
                 * `contract_tools.py`: Implements `get_contract_abi(chain_id, address)`.
                 * `address_tools.py`: Implements `get_address_info(chain_id, address)` (includes public tags), `get_tokens_by_address(chain_id, address, cursor=None)`, `nft_tokens_by_address(chain_id, address, cursor=None)`, `get_address_logs(chain_id, address, cursor=None)` with robust, cursor-based pagination.
                 * `block_tools.py`: Implements `get_block_info(chain_id, number_or_hash, include_transactions=False)`, `get_latest_block(chain_id)`.
-<<<<<<< HEAD
-                * `transaction_tools.py`: Implements `get_transactions_by_address(chain_id, address, ...)`, `transaction_summary(chain_id, hash)`, `get_transaction_logs(chain_id, hash, cursor=None)`, etc.
-=======
-                * `transaction_tools.py`: Implements `get_transactions_by_address(chain_id, address, ...)`, `get_transaction_info(chain_id, hash, include_raw_input=False)`, etc.
->>>>>>> 57925dd7
+                * `transaction_tools.py`: Implements `get_transactions_by_address(chain_id, address, ...)`, `get_transaction_info(chain_id, hash, include_raw_input=False)`, `transaction_summary(chain_id, hash)`, `get_transaction_logs(chain_id, hash, cursor=None)`, etc.