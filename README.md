# Blockscout MCP Server

[![smithery badge](https://smithery.ai/badge/@blockscout/mcp-server)](https://smithery.ai/server/@blockscout/mcp-server)

<a href="https://glama.ai/mcp/servers/@blockscout/mcp-server">
  <img width="380" height="200" src="https://glama.ai/mcp/servers/@blockscout/mcp-server/badge" alt="Blockscout Server MCP server" />
</a>

The Model Context Protocol (MCP) is an open protocol designed to allow AI agents, IDEs, and automation tools to consume, query, and analyze structured data through context-aware APIs.

This server wraps Blockscout APIs and exposes blockchain data—balances, tokens, NFTs, contract metadata—via MCP so that AI agents and tools (like Claude, Cursor, or IDEs) can access and analyze it contextually.

**Key Features:**

- Contextual blockchain data access for AI tools
- Multi-chain support via getting Blockscout instance URLs from Chainscout
- Custom instructions for MCP host to use the server
- Supports MCP progress notifications for multi-step tool operations, allowing clients to track execution status
- Enhanced User Experience: Provides periodic progress updates for long-running API queries (e.g., fetching extensive transaction histories) when requested by the client, improving responsiveness

## Technical details

Refer to [SPEC.md](SPEC.md) for the technical details.

## Repository Structure

Refer to [AGENTS.md](AGENTS.md) for the repository structure.

## Testing

Refer to [TESTING.md](TESTING.md) for comprehensive instructions on running both **unit and integration tests**.

## Tool Descriptions

1. `__get_instructions__()` - Provides custom instructions for the MCP host to use the server. This tool is required since the field `instructions` of the MCP server initialization response is not used by the MCP host so far (tested on Claude Desktop).
2. `get_chains_list()` - Returns a list of all known chains.
3. `get_address_by_ens_name(name)` - Converts an ENS domain name to its corresponding Ethereum address.
4. `lookup_token_by_symbol(chain_id, symbol)` - Searches for token addresses by symbol or name, returning multiple potential matches.
5. `get_contract_abi(chain_id, address)` - Retrieves the ABI (Application Binary Interface) for a smart contract.
6. `get_address_info(chain_id, address)` - Gets comprehensive information about an address including balance, ENS association, contract status, token details, and public tags.
7. `get_tokens_by_address(chain_id, address, cursor=None)` - Returns detailed ERC20 token holdings for an address with enriched metadata and market data.
8. `get_latest_block(chain_id)` - Returns the latest indexed block number and timestamp.
9. `get_transactions_by_address(chain_id, address, age_from, age_to, methods)` - Gets transactions for an address within a specific time range with optional method filtering.
10. `get_token_transfers_by_address(chain_id, address, age_from, age_to, token)` - Returns ERC-20 token transfers for an address within a specific time range.
11. `transaction_summary(chain_id, hash)` - Provides human-readable transaction summaries using Blockscout Transaction Interpreter.
12. `nft_tokens_by_address(chain_id, address, cursor=None)` - Retrieves NFT tokens owned by an address, grouped by collection.
13. `get_block_info(chain_id, number_or_hash, include_transactions=False)` - Returns block information including timestamp, gas used, burnt fees, and transaction count. Can optionally include a list of transaction hashes.
<<<<<<< HEAD
14. `get_transaction_info(chain_id, hash)` - Gets comprehensive transaction information with decoded input parameters and detailed token transfers.
15. `get_transaction_logs(chain_id, hash, cursor=None)` - Returns transaction logs with decoded event data.
=======
14. `get_transaction_info(chain_id, hash, include_raw_input=False)` - Gets comprehensive transaction information with decoded input parameters and detailed token transfers.
15. `get_transaction_logs(chain_id, hash)` - Returns transaction logs with decoded event data.
>>>>>>> 57925dd7
16. `get_address_logs(chain_id, address, cursor=None)` - Gets logs emitted by a specific address with decoded event data.

## Example Prompts for AI Agents (to be added)

> _Placeholder_: Practical examples of prompts for chats or IDEs to retrieve and analyze blockchain data via the MCP server will be added in this section.

## Installation & Usage

### Local Installation

Clone the repository and install dependencies:

```bash
git clone https://github.com/blockscout/mcp-server.git
cd mcp-server
uv pip install -e . # or `pip install -e .`
```

### Running the Server

The server runs in `stdio` mode by default:

```bash
python -m blockscout_mcp_server
```

**HTTP Streamable Mode:**

To run the server in HTTP Streamable mode (stateless, JSON responses):

```bash
python -m blockscout_mcp_server --http
```

You can also specify the host and port for the HTTP server:

```bash
python -m blockscout_mcp_server --http --http-host 0.0.0.0 --http-port 8080
```

**CLI Options:**

- `--http`: Enables HTTP Streamable mode.
- `--http-host TEXT`: Host to bind the HTTP server to (default: `127.0.0.1`).
- `--http-port INTEGER`: Port for the HTTP server (default: `8000`).

### Building Docker Image Locally

Build the Docker image with the official tag:

```bash
docker build -t ghcr.io/blockscout/mcp-server:latest .
```

### Pulling from GitHub Container Registry

Pull the pre-built image:

```bash
docker pull ghcr.io/blockscout/mcp-server:latest
```

### Running with Docker

**HTTP Streamable Mode:**

To run the Docker container in HTTP mode with port mapping:

```bash
docker run --rm -p 8000:8000 ghcr.io/blockscout/mcp-server:latest python -m blockscout_mcp_server --http --http-host 0.0.0.0
```

With custom port:

```bash
docker run --rm -p 8080:8080 ghcr.io/blockscout/mcp-server:latest python -m blockscout_mcp_server --http --http-host 0.0.0.0 --http-port 8080
```

**Note:** When running in HTTP mode with Docker, use `--http-host 0.0.0.0` to bind to all interfaces so the server is accessible from outside the container.

**Stdio Mode:** The default stdio mode is designed for use with MCP hosts/clients (like Claude Desktop, Cursor) and doesn't make sense to run directly with Docker without an MCP client managing the communication.

### Configuring Claude Desktop

To use this MCP server with Claude Desktop:

1. Open Claude Desktop and click on Settings
2. Navigate to the "Developer" section
3. Click "Edit Config"
4. Open the file `claude_desktop_config.json` and configure the server:

    ```json
    {
      "mcpServers": {
        "blockscout": {
          "command": "docker",
          "args": [
            "run", "--rm", "-i",
            "ghcr.io/blockscout/mcp-server:latest"
          ]
        }
      }
    }
    ```

5. Save the file and restart Claude Desktop
6. When chatting with Claude, you can now enable the Blockscout MCP Server to allow Claude to access blockchain data

## License

This project is primarily distributed under the terms of the MIT license. See [LICENSE](LICENSE) for details.<|MERGE_RESOLUTION|>--- conflicted
+++ resolved
@@ -45,13 +45,8 @@
 11. `transaction_summary(chain_id, hash)` - Provides human-readable transaction summaries using Blockscout Transaction Interpreter.
 12. `nft_tokens_by_address(chain_id, address, cursor=None)` - Retrieves NFT tokens owned by an address, grouped by collection.
 13. `get_block_info(chain_id, number_or_hash, include_transactions=False)` - Returns block information including timestamp, gas used, burnt fees, and transaction count. Can optionally include a list of transaction hashes.
-<<<<<<< HEAD
-14. `get_transaction_info(chain_id, hash)` - Gets comprehensive transaction information with decoded input parameters and detailed token transfers.
+14. `get_transaction_info(chain_id, hash, include_raw_input=False)` - Gets comprehensive transaction information with decoded input parameters and detailed token transfers.
 15. `get_transaction_logs(chain_id, hash, cursor=None)` - Returns transaction logs with decoded event data.
-=======
-14. `get_transaction_info(chain_id, hash, include_raw_input=False)` - Gets comprehensive transaction information with decoded input parameters and detailed token transfers.
-15. `get_transaction_logs(chain_id, hash)` - Returns transaction logs with decoded event data.
->>>>>>> 57925dd7
 16. `get_address_logs(chain_id, address, cursor=None)` - Gets logs emitted by a specific address with decoded event data.
 
 ## Example Prompts for AI Agents (to be added)
