import pytest

import json
<<<<<<< HEAD
import httpx
from blockscout_mcp_server.tools.transaction_tools import transaction_summary, get_transaction_logs
=======
from blockscout_mcp_server.tools.transaction_tools import transaction_summary, get_transaction_logs, get_transaction_info
>>>>>>> 57925dd7


@pytest.mark.integration
@pytest.mark.asyncio
async def test_transaction_summary_integration(mock_ctx):
    """Tests transaction_summary against a stable, historical transaction to ensure
    the 'summaries' field is correctly extracted from the 'data' object."""
    # A stable, historical transaction (e.g., an early Uniswap V2 router transaction)
    tx_hash = "0x5c7f2f244d91ec281c738393da0be6a38bc9045e29c0566da8c11e7a2f7cbc64"
    result = await transaction_summary(chain_id="1", hash=tx_hash, ctx=mock_ctx)

    # Assert that the result is a non-empty string
    assert isinstance(result, str)
    assert len(result) > 0

    # Assert that the tool's formatting prefix is present. This confirms
    # that the tool successfully extracted the summary data and proceeded
    # with formatting, rather than returning "No summary available."
    assert "# Transaction Summary from Blockscout Transaction Interpreter" in result


@pytest.mark.integration
@pytest.mark.asyncio
async def test_get_transaction_logs_integration(mock_ctx):
    """Tests that get_transaction_logs returns a paginated response and validates the schema."""
    # This transaction on Ethereum Mainnet is known to have many logs, ensuring a paginated response.
    tx_hash = "0x293b638403324a2244a8245e41b3b145e888a26e3a51353513030034a26a4e41"
    try:
        result_str = await get_transaction_logs(chain_id="1", hash=tx_hash, ctx=mock_ctx)
    except httpx.HTTPStatusError as e:
        pytest.skip(f"Transaction data is currently unavailable from the API: {e}")

    # 1. Verify that pagination is working correctly
    assert isinstance(result_str, str)
    assert "To get the next page call" in result_str
    assert 'cursor="' in result_str
    assert "**Transaction logs JSON:**" in result_str

    # 2. Parse the JSON and verify the basic structure
    json_part = result_str.split("----")[0]
    data = json.loads(json_part.split("**Transaction logs JSON:**\n")[-1])
    assert "items" in data
    assert isinstance(data["items"], list)
    assert len(data["items"]) > 0

    # 3. Validate the schema of the first transformed log item.
    first_log = data["items"][0]
<<<<<<< HEAD
    expected_keys = {"address", "block_number", "data", "decoded", "index", "smart_contract", "topics"}
    assert set(first_log.keys()) == expected_keys

    # 4. Validate the data types of key fields.
    assert isinstance(first_log["address"], str)
    assert first_log["address"].startswith("0x")
    assert isinstance(first_log["block_number"], int)
    assert isinstance(first_log["index"], int)
    assert isinstance(first_log["topics"], list)
=======
    assert "address" in first_log and isinstance(first_log["address"], str)
    assert "block_number" in first_log and isinstance(first_log["block_number"], int)
    assert "transaction_hash" not in first_log
    assert "block_hash" not in first_log


@pytest.mark.integration
@pytest.mark.asyncio
async def test_get_transaction_info_integration(mock_ctx):
    """Tests that get_transaction_info returns full data and omits raw_input by default."""
    # This is a stable transaction with a known decoded input (a swap).
    tx_hash = "0xd4df84bf9e45af2aa8310f74a2577a28b420c59f2e3da02c52b6d39dc83ef10f"
    result = await get_transaction_info(chain_id="1", hash=tx_hash, ctx=mock_ctx)

    # Assert that the main data is present
    assert isinstance(result, dict)
    assert result["hash"].lower() == tx_hash.lower()
    assert result["status"] == "ok"
    assert "decoded_input" in result and result["decoded_input"] is not None

    # Assert that the raw_input is NOT present by default
    assert "raw_input" not in result

@pytest.mark.integration
@pytest.mark.asyncio
async def test_get_transaction_info_integration_no_decoded_input(mock_ctx):
    """Tests that get_transaction_info keeps raw_input by default when decoded_input is null."""
    # This is a stable contract creation transaction, which has no decoded_input.
    tx_hash = "0x12341be874149efc8c714f4ef431db0ce29f64532e5c70d3882257705e2b1ad2"
    result = await get_transaction_info(chain_id="1", hash=tx_hash, ctx=mock_ctx)

    # Assert that the main data is present
    assert isinstance(result, dict)
    assert result["hash"].lower() == tx_hash.lower()
    assert result["decoded_input"] is None

    # Assert that the raw_input IS present because decoded_input was null
    assert "raw_input" in result
    assert isinstance(result["raw_input"], str) and len(result["raw_input"]) > 2
>>>>>>> 57925dd7
<|MERGE_RESOLUTION|>--- conflicted
+++ resolved
@@ -1,12 +1,8 @@
 import pytest
 
 import json
-<<<<<<< HEAD
 import httpx
-from blockscout_mcp_server.tools.transaction_tools import transaction_summary, get_transaction_logs
-=======
 from blockscout_mcp_server.tools.transaction_tools import transaction_summary, get_transaction_logs, get_transaction_info
->>>>>>> 57925dd7
 
 
 @pytest.mark.integration
@@ -54,7 +50,6 @@
 
     # 3. Validate the schema of the first transformed log item.
     first_log = data["items"][0]
-<<<<<<< HEAD
     expected_keys = {"address", "block_number", "data", "decoded", "index", "smart_contract", "topics"}
     assert set(first_log.keys()) == expected_keys
 
@@ -64,11 +59,6 @@
     assert isinstance(first_log["block_number"], int)
     assert isinstance(first_log["index"], int)
     assert isinstance(first_log["topics"], list)
-=======
-    assert "address" in first_log and isinstance(first_log["address"], str)
-    assert "block_number" in first_log and isinstance(first_log["block_number"], int)
-    assert "transaction_hash" not in first_log
-    assert "block_hash" not in first_log
 
 
 @pytest.mark.integration
@@ -103,5 +93,4 @@
 
     # Assert that the raw_input IS present because decoded_input was null
     assert "raw_input" in result
-    assert isinstance(result["raw_input"], str) and len(result["raw_input"]) > 2
->>>>>>> 57925dd7
+    assert isinstance(result["raw_input"], str) and len(result["raw_input"]) > 2