import pytest

import json
import httpx
<<<<<<< HEAD
from blockscout_mcp_server.constants import LOG_DATA_TRUNCATION_LIMIT
from blockscout_mcp_server.tools.transaction_tools import transaction_summary, get_transaction_logs, get_transaction_info
=======
from blockscout_mcp_server.tools.transaction_tools import (
    transaction_summary,
    get_transaction_logs,
    get_transaction_info,
    get_transactions_by_address,
    get_token_transfers_by_address,
)
>>>>>>> 4232a59d


@pytest.mark.integration
@pytest.mark.asyncio
async def test_transaction_summary_integration(mock_ctx):
    """Tests transaction_summary against a stable, historical transaction to ensure
    the 'summaries' field is correctly extracted from the 'data' object."""
    # A stable, historical transaction (e.g., an early Uniswap V2 router transaction)
    tx_hash = "0x5c7f2f244d91ec281c738393da0be6a38bc9045e29c0566da8c11e7a2f7cbc64"
    result = await transaction_summary(chain_id="1", transaction_hash=tx_hash, ctx=mock_ctx)

    # Assert that the result is a non-empty string
    assert isinstance(result, str)
    assert len(result) > 0

    # Assert that the tool's formatting prefix is present. This confirms
    # that the tool successfully extracted the summary data and proceeded
    # with formatting, rather than returning "No summary available."
    assert "# Transaction Summary from Blockscout Transaction Interpreter" in result


@pytest.mark.integration
@pytest.mark.asyncio
async def test_get_transaction_logs_integration(mock_ctx):
    """Tests that get_transaction_logs returns a paginated response and validates the schema."""
    # This transaction on Ethereum Mainnet is known to have many logs, ensuring a paginated response.
    tx_hash = "0x293b638403324a2244a8245e41b3b145e888a26e3a51353513030034a26a4e41"
    try:
        result_str = await get_transaction_logs(chain_id="1", transaction_hash=tx_hash, ctx=mock_ctx)
    except httpx.HTTPStatusError as e:
        pytest.skip(f"Transaction data is currently unavailable from the API: {e}")

    # 1. Verify that pagination is working correctly
    assert isinstance(result_str, str)
    assert "To get the next page call" in result_str
    assert 'cursor="' in result_str
    assert "**Transaction logs JSON:**" in result_str

    # 2. Parse the JSON and verify the basic structure
    json_part = result_str.split("----")[0]
    data = json.loads(json_part.split("**Transaction logs JSON:**\n")[-1])
    assert "items" in data
    assert isinstance(data["items"], list)
    assert len(data["items"]) > 0

    # 3. Validate the schema of the first transformed log item.
    first_log = data["items"][0]
    expected_keys = {"address", "block_number", "data", "decoded", "index", "topics"}
    assert expected_keys.issubset(first_log.keys())
    if "data_truncated" in first_log:
        assert isinstance(first_log["data_truncated"], bool)

    # 4. Validate the data types of key fields.
    assert isinstance(first_log["address"], str)
    assert first_log["address"].startswith("0x")
    assert isinstance(first_log["block_number"], int)
    assert isinstance(first_log["index"], int)
    assert isinstance(first_log["topics"], list)


from blockscout_mcp_server.tools.common import get_blockscout_base_url

@pytest.mark.integration
@pytest.mark.asyncio
async def test_get_transaction_logs_with_truncation_integration(mock_ctx):
    """
    Tests that get_transaction_logs correctly truncates oversized `data` fields
    from a live API response and includes the instructional note.
    """
    # This transaction on Ethereum Mainnet is known to contain logs with very large data fields.
    tx_hash = "0xa519e3af3f07190727f490c599baf3e65ee335883d6f420b433f7b83f62cb64d"
    chain_id = "1"

    # Resolve the base URL the same way the tool does
    base_url = await get_blockscout_base_url(chain_id)
    try:
        result_str = await get_transaction_logs(chain_id=chain_id, transaction_hash=tx_hash, ctx=mock_ctx)
    except httpx.HTTPStatusError as e:
        pytest.skip(f"Transaction data is currently unavailable from the API: {e}")

    assert "**Note on Truncated Data:**" in result_str
    assert f"`curl \"{base_url}/api/v2/transactions/{tx_hash}/logs\"`" in result_str

    json_part = result_str.split("**Transaction logs JSON:**\n")[1].split("----")[0]
    data = json.loads(json_part)
    assert "items" in data and isinstance(data["items"], list) and len(data["items"]) > 0

    truncated_item = next((item for item in data["items"] if item.get("data_truncated")), None)
    assert truncated_item is not None
    assert truncated_item["data_truncated"] is True
    assert "data" in truncated_item
    assert len(truncated_item["data"]) == LOG_DATA_TRUNCATION_LIMIT


@pytest.mark.integration
@pytest.mark.asyncio
async def test_get_transaction_info_integration(mock_ctx):
    """Tests that get_transaction_info returns full data and omits raw_input by default."""
    # This is a stable transaction with a known decoded input (a swap).
    tx_hash = "0xd4df84bf9e45af2aa8310f74a2577a28b420c59f2e3da02c52b6d39dc83ef10f"
    result = await get_transaction_info(chain_id="1", transaction_hash=tx_hash, ctx=mock_ctx)

    # Assert that the main data is present and transformed
    assert isinstance(result, dict)
    assert "hash" not in result
    assert result["status"] == "ok"
    assert "decoded_input" in result and result["decoded_input"] is not None
    assert "raw_input" not in result
    assert isinstance(result.get("from"), str)
    assert result["from"].startswith("0x")
    assert isinstance(result.get("to"), str)
    assert result["to"].startswith("0x")

    # Assert token_transfers optimized
    assert "token_transfers" in result and isinstance(result["token_transfers"], list)
    for transfer in result["token_transfers"]:
        assert "block_hash" not in transfer
        assert "block_number" not in transfer
        assert "transaction_hash" not in transfer
        assert "timestamp" not in transfer
        assert isinstance(transfer.get("from"), str)
        assert isinstance(transfer.get("to"), str)

@pytest.mark.integration
@pytest.mark.asyncio
async def test_get_transaction_info_integration_no_decoded_input(mock_ctx):
    """Tests that get_transaction_info keeps raw_input by default when decoded_input is null."""
    # This is a stable contract creation transaction, which has no decoded_input.
    tx_hash = "0x12341be874149efc8c714f4ef431db0ce29f64532e5c70d3882257705e2b1ad2"
    result = await get_transaction_info(chain_id="1", transaction_hash=tx_hash, ctx=mock_ctx)

    # Assert that the main data is present and transformed
    assert isinstance(result, dict)
    assert "hash" not in result
    assert result["decoded_input"] is None
    assert isinstance(result.get("from"), str)
    assert result.get("to") is None

    # raw_input should still be present
    assert "raw_input" in result
    assert isinstance(result["raw_input"], str) and len(result["raw_input"]) > 2

    assert "token_transfers" in result and len(result["token_transfers"]) > 0
    first_transfer = result["token_transfers"][0]
    assert isinstance(first_transfer.get("from"), str)
    assert isinstance(first_transfer.get("to"), str)
    assert first_transfer.get("type") == "token_minting"


@pytest.mark.integration
@pytest.mark.asyncio
async def test_get_transactions_by_address_integration(mock_ctx):
    """Tests that get_transactions_by_address returns a transformed list of transactions."""
    address = "0xd8dA6BF26964aF9D7eEd9e03E53415D37aA96045"

    result = await get_transactions_by_address(
        chain_id="1",
        address=address,
        age_to="2016-01-01T00:00:00.00Z",
        ctx=mock_ctx,
    )

    assert isinstance(result, dict)
    assert "items" in result
    items = result["items"]
    assert isinstance(items, list)

    if not items:
        pytest.skip("No transactions found for the given address and time range.")

    for item in items:
        assert isinstance(item.get("from"), str)
        assert isinstance(item.get("to"), str)
        assert "token" not in item
        assert "total" not in item


@pytest.mark.integration
@pytest.mark.asyncio
async def test_get_token_transfers_by_address_integration(mock_ctx):
    """Tests that get_token_transfers_by_address returns a transformed list of transfers."""
    address = "0xd8dA6BF26964aF9D7eEd9e03E53415D37aA96045"

    result = await get_token_transfers_by_address(
        chain_id="1",
        address=address,
        age_to="2017-01-01T00:00:00.00Z",
        ctx=mock_ctx,
    )

    assert isinstance(result, dict)
    assert "items" in result
    items = result["items"]
    assert isinstance(items, list)

    if not items:
        pytest.skip("No token transfers found for the given address and time range.")

    for item in items:
        assert isinstance(item.get("from"), str)
        assert isinstance(item.get("to"), str)
        assert "value" not in item
        assert "internal_transaction_index" not in item<|MERGE_RESOLUTION|>--- conflicted
+++ resolved
@@ -2,10 +2,7 @@
 
 import json
 import httpx
-<<<<<<< HEAD
 from blockscout_mcp_server.constants import LOG_DATA_TRUNCATION_LIMIT
-from blockscout_mcp_server.tools.transaction_tools import transaction_summary, get_transaction_logs, get_transaction_info
-=======
 from blockscout_mcp_server.tools.transaction_tools import (
     transaction_summary,
     get_transaction_logs,
@@ -13,7 +10,6 @@
     get_transactions_by_address,
     get_token_transfers_by_address,
 )
->>>>>>> 4232a59d
 
 
 @pytest.mark.integration
