# Agent Rules Overview

This directory `.cursor/rules` contains rule files that govern the behavior and guidelines for AI agents working on the Blockscout MCP Server project.

## Rule Application Guidelines

AI agents should consult the appropriate rule files based on the context of their work. Here are the specific guidelines for when to apply each rule:

### Always Apply First

- **Always read** `.cursor/rules/000-role-and-task.mdc` since it defines the AI agent's role and the task it is performing
- **Always read** `.cursor/rules/010-implementation-rules.mdc` and resources mentioned in it before answering questions about the project or suggesting any changes

### MCP Tool Development

- **Follow** `.cursor/rules/110-new-mcp-tool.mdc` whenever creating new MCP tool functions or modifying existing ones
- **Apply** `.cursor/rules/115-tool-module-structure.mdc` to keep a 1:1 mapping between tool functions and their modules
- **Apply** `.cursor/rules/120-mcp-tool-arguments.mdc` rules to the tool's parameters list whenever modifying existing MCP tool functions
- **Follow** `.cursor/rules/130-version-management.mdc` when updating the version of the MCP server
- **Apply** `.cursor/rules/135-dxt-manifest-version.mdc` when editing `dxt/manifest.json` (changes to `server` or the `tools` list require bumping `version`)
- **Apply** `.cursor/rules/140-tool-description.mdc` rules to the tool's description field whenever creating a new MCP tool or updating an existing one
- **Follow** `.cursor/rules/170-mcp-server-instructions-management.mdc` when adding new MCP server instruction groups or modifying existing ones

### API Endpoints & Static Content

- **Apply** `.cursor/rules/150-rest-api-implementation.mdc` when implementing REST API endpoints that wrap MCP tools
- **Apply** `.cursor/rules/160-static-content-caching.mdc` when serving static files in API routes

### Testing & Development

<<<<<<< HEAD
- **Follow** `.cursor/rules/200-development-testing-workflow.mdc` testing workflow whenever making ANY code changes to the MCP server (new features, bug fixes, modifications, refactoring, or test updates); it also outlines the domain-specific `_real` integration module layout
- **Before modifying** any unit test files within `tests/tools/` or adding new unit tests, follow guidelines from `.cursor/rules/210-unit-testing-guidelines.mdc`
=======
- **Follow** `.cursor/rules/200-development-testing-workflow.mdc` testing workflow whenever making ANY code changes to the MCP server (new features, bug fixes, modifications, refactoring, or test updates)
- **Before modifying** any unit test files within `tests/tools/` (for example, `tests/tools/address/test_get_address_info.py`) or adding new unit tests, follow guidelines from `.cursor/rules/210-unit-testing-guidelines.mdc`
>>>>>>> 36781be6
- **Before working** with integration test files within `tests/integration/`, consult `.cursor/rules/220-integration-testing-guidelines.mdc`
  to follow the domain-folder layout and the 1:1 `test_<tool>_real.py` module requirement
- **Apply** `.cursor/rules/230-api-route-tests.mdc` when editing `tests/api/test_routes.py`
- **Apply** `.cursor/rules/240-terminal-path-usage.mdc` to avoid path errors in terminal commands (assume cwd is repo root; do not prefix paths with `bs-mcp-server/`)

### Code Quality & Formatting

- **Apply** `.cursor/rules/300-ruff-lint-and-format.mdc` when identifying and fixing linting and formatting issues

### Documentation Rules

- **Apply** `.cursor/rules/800-api-documentation-guidelines.mdc` when adding or updating any REST API endpoint documentation in `API.md`.

### Meta Operations

- **Must follow** `.cursor/rules/900-rules-maintenance.mdc` when creating, modifying, or deleting any rule files in `.cursor/rules/`<|MERGE_RESOLUTION|>--- conflicted
+++ resolved
@@ -28,13 +28,8 @@
 
 ### Testing & Development
 
-<<<<<<< HEAD
-- **Follow** `.cursor/rules/200-development-testing-workflow.mdc` testing workflow whenever making ANY code changes to the MCP server (new features, bug fixes, modifications, refactoring, or test updates); it also outlines the domain-specific `_real` integration module layout
-- **Before modifying** any unit test files within `tests/tools/` or adding new unit tests, follow guidelines from `.cursor/rules/210-unit-testing-guidelines.mdc`
-=======
 - **Follow** `.cursor/rules/200-development-testing-workflow.mdc` testing workflow whenever making ANY code changes to the MCP server (new features, bug fixes, modifications, refactoring, or test updates)
 - **Before modifying** any unit test files within `tests/tools/` (for example, `tests/tools/address/test_get_address_info.py`) or adding new unit tests, follow guidelines from `.cursor/rules/210-unit-testing-guidelines.mdc`
->>>>>>> 36781be6
 - **Before working** with integration test files within `tests/integration/`, consult `.cursor/rules/220-integration-testing-guidelines.mdc`
   to follow the domain-folder layout and the 1:1 `test_<tool>_real.py` module requirement
 - **Apply** `.cursor/rules/230-api-route-tests.mdc` when editing `tests/api/test_routes.py`
