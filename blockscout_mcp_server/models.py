"""Pydantic models for standardized tool responses."""

from typing import Any, Generic, TypeVar

from pydantic import BaseModel, Field

# --- Generic Type Variable ---
T = TypeVar("T")


# --- Models for Pagination ---
class NextCallInfo(BaseModel):
    """A structured representation of the tool call required to get the next page."""

    tool_name: str = Field(description="The name of the tool to call for the next page.")
    params: dict[str, Any] = Field(
        description="A complete dictionary of parameters for the next tool call, including the new cursor."
    )


class PaginationInfo(BaseModel):
    """Contains the structured information needed to retrieve the next page of results."""

    next_call: NextCallInfo


# --- Model for get_latest_block Data Payload ---
class LatestBlockData(BaseModel):
    """Represents the essential data for the latest block."""

    block_number: int = Field(description="The block number (height) in the blockchain")
    timestamp: str = Field(description="The timestamp when the block was mined (ISO format)")


# --- Models for __get_instructions__ Data Payload ---
class ChainInfo(BaseModel):
    """Represents a blockchain with its essential identifiers."""

    name: str = Field(description="The common name of the blockchain (e.g., 'Ethereum').")
    chain_id: int = Field(description="The unique numeric identifier for the chain.")


class InstructionsData(BaseModel):
    """A structured representation of the server's operational instructions."""

    version: str = Field(description="The version of the Blockscout MCP server.")
    general_rules: list[str] = Field(
        description="A list of general operational rules for interacting with this server."
    )
    recommended_chains: list[ChainInfo] = Field(
        description="A list of popular chains with their names and IDs, useful for quick lookups."
    )


<<<<<<< HEAD
# --- Model for get_contract_abi Data Payload ---
class ContractAbiData(BaseModel):
    """A structured representation of a smart contract's ABI."""

    abi: list | None = Field(description="The Application Binary Interface (ABI) of the smart contract.")
=======
# --- Models for get_address_info Data Payload ---
class AddressInfoData(BaseModel):
    """A structured representation of the combined address information."""

    basic_info: dict[str, Any] = Field(description="Core on-chain data for the address from the Blockscout API.")
    metadata: dict[str, Any] | None = Field(
        None,
        description="Optional metadata, such as public tags, from the Metadata service.",
    )
>>>>>>> 56cc739f


# --- The Main Standardized Response Model ---
class ToolResponse(BaseModel, Generic[T]):
    """A standardized, structured response for all MCP tools, generic over the data payload type."""

    data: T = Field(description="The main data payload of the tool's response.")

    data_description: list[str] | None = Field(
        None,
        description="A list of notes explaining the structure, fields, or conventions of the 'data' payload.",
    )

    notes: list[str] | None = Field(
        None,
        description=(
            "A list of important contextual notes, such as warnings about data truncation or data quality issues."
        ),
    )

    instructions: list[str] | None = Field(
        None,
        description="A list of suggested follow-up actions or instructions for the LLM to plan its next steps.",
    )

    pagination: PaginationInfo | None = Field(
        None,
        description="Pagination information, present only if the 'data' is a single page of a larger result set.",
    )<|MERGE_RESOLUTION|>--- conflicted
+++ resolved
@@ -52,13 +52,13 @@
     )
 
 
-<<<<<<< HEAD
 # --- Model for get_contract_abi Data Payload ---
 class ContractAbiData(BaseModel):
     """A structured representation of a smart contract's ABI."""
 
     abi: list | None = Field(description="The Application Binary Interface (ABI) of the smart contract.")
-=======
+
+      
 # --- Models for get_address_info Data Payload ---
 class AddressInfoData(BaseModel):
     """A structured representation of the combined address information."""
@@ -68,7 +68,6 @@
         None,
         description="Optional metadata, such as public tags, from the Metadata service.",
     )
->>>>>>> 56cc739f
 
 
 # --- The Main Standardized Response Model ---
