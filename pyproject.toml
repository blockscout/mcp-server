--- conflicted
+++ resolved
@@ -8,11 +8,8 @@
     "httpx>=0.27.0",
     "pydantic>=2.0",
     "pydantic-settings>=2.0",
-<<<<<<< HEAD
+    "anyio>=4.0.0",  # For async task management and progress reporting,
     "uvicorn>=0.23.1"  # For HTTP Streamable mode
-=======
-    "anyio>=4.0.0"  # For async task management and progress reporting
->>>>>>> 0a9de16e
 ]
 
 [project.scripts]
